--- conflicted
+++ resolved
@@ -1,301 +1,296 @@
-/*
- * Licensed to the Apache Software Foundation (ASF) under one or more
- * contributor license agreements.  See the NOTICE file distributed with
- * this work for additional information regarding copyright ownership.
- * The ASF licenses this file to You under the Apache License, Version 2.0
- * (the "License"); you may not use this file except in compliance with
- * the License.  You may obtain a copy of the License at
- *
- *     http://www.apache.org/licenses/LICENSE-2.0
- *
- * Unless required by applicable law or agreed to in writing, software
- * distributed under the License is distributed on an "AS IS" BASIS,
- * WITHOUT WARRANTIES OR CONDITIONS OF ANY KIND, either express or implied.
- * See the License for the specific language governing permissions and
- * limitations under the License.
- */
-package org.apache.dubbo.rpc.cluster.support;
-
-import org.apache.dubbo.common.Constants;
-import org.apache.dubbo.common.URL;
-import org.apache.dubbo.common.Version;
-import org.apache.dubbo.common.extension.ExtensionLoader;
-import org.apache.dubbo.common.logger.Logger;
-import org.apache.dubbo.common.logger.LoggerFactory;
-import org.apache.dubbo.common.utils.CollectionUtils;
-import org.apache.dubbo.common.utils.NetUtils;
-import org.apache.dubbo.common.utils.StringUtils;
-import org.apache.dubbo.rpc.Invocation;
-import org.apache.dubbo.rpc.Invoker;
-import org.apache.dubbo.rpc.Result;
-import org.apache.dubbo.rpc.RpcContext;
-import org.apache.dubbo.rpc.RpcException;
-import org.apache.dubbo.rpc.RpcInvocation;
-import org.apache.dubbo.rpc.cluster.Directory;
-import org.apache.dubbo.rpc.cluster.LoadBalance;
-import org.apache.dubbo.rpc.support.RpcUtils;
-
-import java.util.ArrayList;
-import java.util.List;
-import java.util.Map;
-import java.util.concurrent.atomic.AtomicBoolean;
-
-/**
- * AbstractClusterInvoker
- */
-public abstract class AbstractClusterInvoker<T> implements Invoker<T> {
-
-    private static final Logger logger = LoggerFactory.getLogger(AbstractClusterInvoker.class);
-
-    protected final Directory<T> directory;
-
-    protected final boolean availablecheck;
-
-    private AtomicBoolean destroyed = new AtomicBoolean(false);
-
-    private volatile Invoker<T> stickyInvoker = null;
-
-    public AbstractClusterInvoker(Directory<T> directory) {
-        this(directory, directory.getUrl());
-    }
-
-    public AbstractClusterInvoker(Directory<T> directory, URL url) {
-        if (directory == null) {
-            throw new IllegalArgumentException("service directory == null");
-        }
-
-        this.directory = directory;
-        //sticky: invoker.isAvailable() should always be checked before using when availablecheck is true.
-        this.availablecheck = url.getParameter(Constants.CLUSTER_AVAILABLE_CHECK_KEY, Constants.DEFAULT_CLUSTER_AVAILABLE_CHECK);
-    }
-
-    @Override
-    public Class<T> getInterface() {
-        return directory.getInterface();
-    }
-
-    @Override
-    public URL getUrl() {
-        return directory.getUrl();
-    }
-
-    @Override
-    public boolean isAvailable() {
-        Invoker<T> invoker = stickyInvoker;
-        if (invoker != null) {
-            return invoker.isAvailable();
-        }
-        return directory.isAvailable();
-    }
-
-    @Override
-    public void destroy() {
-        if (destroyed.compareAndSet(false, true)) {
-            directory.destroy();
-        }
-    }
-
-    /**
-     * Select a invoker using loadbalance policy.</br>
-     * a) Firstly, select an invoker using loadbalance. If this invoker is in previously selected list, or,
-     * if this invoker is unavailable, then continue step b (reselect), otherwise return the first selected invoker</br>
-     * <p>
-     * b) Reselection, the validation rule for reselection: selected > available. This rule guarantees that
-     * the selected invoker has the minimum chance to be one in the previously selected list, and also
-     * guarantees this invoker is available.
-     *
-     * @param loadbalance load balance policy
-     * @param invocation  invocation
-     * @param invokers    invoker candidates
-     * @param selected    exclude selected invokers or not
-     * @return the invoker which will final to do invoke.
-     * @throws RpcException
-     */
-    protected Invoker<T> select(LoadBalance loadbalance, Invocation invocation,
-        List<Invoker<T>> invokers, List<Invoker<T>> selected) throws RpcException {
-
-        if (CollectionUtils.isEmpty(invokers)) {
-            return null;
-        }
-        String methodName = invocation == null ? StringUtils.EMPTY : invocation.getMethodName();
-
-        boolean sticky = invokers.get(0).getUrl()
-            .getMethodParameter(methodName, Constants.CLUSTER_STICKY_KEY, Constants.DEFAULT_CLUSTER_STICKY);
-
-        //ignore overloaded method
-        if (stickyInvoker != null && !invokers.contains(stickyInvoker)) {
-            stickyInvoker = null;
-        }
-        //ignore concurrency problem
-        if (sticky && stickyInvoker != null && (selected == null || !selected.contains(stickyInvoker))) {
-            if (availablecheck && stickyInvoker.isAvailable()) {
-                return stickyInvoker;
-            }
-        }
-
-        Invoker<T> invoker = doSelect(loadbalance, invocation, invokers, selected);
-
-        if (sticky) {
-            stickyInvoker = invoker;
-        }
-        return invoker;
-    }
-
-    private Invoker<T> doSelect(LoadBalance loadbalance, Invocation invocation,
-        List<Invoker<T>> invokers, List<Invoker<T>> selected) throws RpcException {
-
-        if (CollectionUtils.isEmpty(invokers)) {
-            return null;
-        }
-        if (invokers.size() == 1) {
-            return invokers.get(0);
-        }
-        Invoker<T> invoker = loadbalance.select(invokers, getUrl(), invocation);
-
-        //If the `invoker` is in the  `selected` or invoker is unavailable && availablecheck is true, reselect.
-        if ((selected != null && selected.contains(invoker))
-                || (!invoker.isAvailable() && getUrl() != null && availablecheck)) {
-            try {
-                Invoker<T> rinvoker = reselect(loadbalance, invocation, invokers, selected, availablecheck);
-                if (rinvoker != null) {
-                    invoker = rinvoker;
-                } else {
-                    //Check the index of current selected invoker, if it's not the last one, choose the one at index+1.
-                    int index = invokers.indexOf(invoker);
-                    try {
-                        //Avoid collision
-                        invoker = invokers.get((index + 1) % invokers.size());
-                    } catch (Exception e) {
-                        logger.warn(e.getMessage() + " may because invokers list dynamic change, ignore.", e);
-                    }
-                }
-            } catch (Throwable t) {
-                logger.error("cluster reselect fail reason is :" + t.getMessage() + " if can not solve, you can set cluster.availablecheck=false in url", t);
-            }
-        }
-        return invoker;
-    }
-
-    /**
-     * Reselect, use invokers not in `selected` first, if all invokers are in `selected`,
-     * just pick an available one using loadbalance policy.
-     *
-     * @param loadbalance
-     * @param invocation
-     * @param invokers
-     * @param selected
-     * @return
-     * @throws RpcException
-     */
-    private Invoker<T> reselect(LoadBalance loadbalance, Invocation invocation,
-        List<Invoker<T>> invokers, List<Invoker<T>> selected, boolean availablecheck) throws RpcException {
-
-        //Allocating one in advance, this list is certain to be used.
-        List<Invoker<T>> reselectInvokers = new ArrayList<>(
-            invokers.size() > 1 ? (invokers.size() - 1) : invokers.size());
-
-        // First, try picking a invoker not in `selected`.
-        for (Invoker<T> invoker : invokers) {
-            if (availablecheck && !invoker.isAvailable()) {
-                continue;
-            }
-
-            if (selected == null || !selected.contains(invoker)) {
-                reselectInvokers.add(invoker);
-            }
-        }
-
-        if (!reselectInvokers.isEmpty()) {
-            return loadbalance.select(reselectInvokers, getUrl(), invocation);
-        }
-
-        // Just pick an available invoker using loadbalance policy
-        if (selected != null) {
-            for (Invoker<T> invoker : selected) {
-                if ((invoker.isAvailable()) // available first
-                        && !reselectInvokers.contains(invoker)) {
-                    reselectInvokers.add(invoker);
-                }
-            }
-        }
-        if (!reselectInvokers.isEmpty()) {
-            return loadbalance.select(reselectInvokers, getUrl(), invocation);
-        }
-
-        return null;
-    }
-
-    @Override
-    public Result invoke(final Invocation invocation) throws RpcException {
-        checkWhetherDestroyed();
-
-        // binding attachments into invocation.
-        Map<String, String> contextAttachments = RpcContext.getContext().getAttachments();
-        if (contextAttachments != null && contextAttachments.size() != 0) {
-            ((RpcInvocation) invocation).addAttachments(contextAttachments);
-        }
-
-        List<Invoker<T>> invokers = list(invocation);
-        LoadBalance loadbalance = initLoadBalance(invokers, invocation);
-        RpcUtils.attachInvocationIdIfAsync(getUrl(), invocation);
-        return doInvoke(invocation, invokers, loadbalance);
-    }
-
-    protected void checkWhetherDestroyed() {
-
-        if (destroyed.get()) {
-            throw new RpcException("Rpc cluster invoker for " + getInterface() + " on consumer " + NetUtils.getLocalHost()
-                    + " use dubbo version " + Version.getVersion()
-                    + " is now destroyed! Can not invoke any more.");
-        }
-    }
-
-    @Override
-    public String toString() {
-        return getInterface() + " -> " + getUrl().toString();
-    }
-
-    protected void checkInvokers(List<Invoker<T>> invokers, Invocation invocation) {
-<<<<<<< HEAD
-        if (CollectionUtils.isEmpty(invokers)) {
-            throw new RpcException("Failed to invoke the method "
-=======
-        if (invokers == null || invokers.isEmpty()) {
-            throw new RpcException(RpcException.NO_INVOKER_AVAILABLE_AFTER_FILTER, "Failed to invoke the method "
->>>>>>> 5184416b
-                    + invocation.getMethodName() + " in the service " + getInterface().getName()
-                    + ". No provider available for the service " + directory.getUrl().getServiceKey()
-                    + " from registry " + directory.getUrl().getAddress()
-                    + " on the consumer " + NetUtils.getLocalHost()
-                    + " using the dubbo version " + Version.getVersion()
-                    + ". Please check if the providers have been started and registered.");
-        }
-    }
-
-    protected abstract Result doInvoke(Invocation invocation, List<Invoker<T>> invokers,
-                                       LoadBalance loadbalance) throws RpcException;
-
-    protected List<Invoker<T>> list(Invocation invocation) throws RpcException {
-        return directory.list(invocation);
-    }
-
-    /**
-     * Init LoadBalance.
-     * <p>
-     * if invokers is not empty, init from the first invoke's url and invocation
-     * if invokes is empty, init a default LoadBalance(RandomLoadBalance)
-     * </p>
-     *
-     * @param invokers   invokers
-     * @param invocation invocation
-     * @return LoadBalance instance. if not need init, return null.
-     */
-    protected LoadBalance initLoadBalance(List<Invoker<T>> invokers, Invocation invocation) {
-        if (CollectionUtils.isNotEmpty(invokers)) {
-            return ExtensionLoader.getExtensionLoader(LoadBalance.class).getExtension(invokers.get(0).getUrl()
-                    .getMethodParameter(RpcUtils.getMethodName(invocation), Constants.LOADBALANCE_KEY, Constants.DEFAULT_LOADBALANCE));
-        } else {
-            return ExtensionLoader.getExtensionLoader(LoadBalance.class).getExtension(Constants.DEFAULT_LOADBALANCE);
-        }
-    }
-}
+/*
+ * Licensed to the Apache Software Foundation (ASF) under one or more
+ * contributor license agreements.  See the NOTICE file distributed with
+ * this work for additional information regarding copyright ownership.
+ * The ASF licenses this file to You under the Apache License, Version 2.0
+ * (the "License"); you may not use this file except in compliance with
+ * the License.  You may obtain a copy of the License at
+ *
+ *     http://www.apache.org/licenses/LICENSE-2.0
+ *
+ * Unless required by applicable law or agreed to in writing, software
+ * distributed under the License is distributed on an "AS IS" BASIS,
+ * WITHOUT WARRANTIES OR CONDITIONS OF ANY KIND, either express or implied.
+ * See the License for the specific language governing permissions and
+ * limitations under the License.
+ */
+package org.apache.dubbo.rpc.cluster.support;
+
+import org.apache.dubbo.common.Constants;
+import org.apache.dubbo.common.URL;
+import org.apache.dubbo.common.Version;
+import org.apache.dubbo.common.extension.ExtensionLoader;
+import org.apache.dubbo.common.logger.Logger;
+import org.apache.dubbo.common.logger.LoggerFactory;
+import org.apache.dubbo.common.utils.CollectionUtils;
+import org.apache.dubbo.common.utils.NetUtils;
+import org.apache.dubbo.common.utils.StringUtils;
+import org.apache.dubbo.rpc.Invocation;
+import org.apache.dubbo.rpc.Invoker;
+import org.apache.dubbo.rpc.Result;
+import org.apache.dubbo.rpc.RpcContext;
+import org.apache.dubbo.rpc.RpcException;
+import org.apache.dubbo.rpc.RpcInvocation;
+import org.apache.dubbo.rpc.cluster.Directory;
+import org.apache.dubbo.rpc.cluster.LoadBalance;
+import org.apache.dubbo.rpc.support.RpcUtils;
+
+import java.util.ArrayList;
+import java.util.List;
+import java.util.Map;
+import java.util.concurrent.atomic.AtomicBoolean;
+
+/**
+ * AbstractClusterInvoker
+ */
+public abstract class AbstractClusterInvoker<T> implements Invoker<T> {
+
+    private static final Logger logger = LoggerFactory.getLogger(AbstractClusterInvoker.class);
+
+    protected final Directory<T> directory;
+
+    protected final boolean availablecheck;
+
+    private AtomicBoolean destroyed = new AtomicBoolean(false);
+
+    private volatile Invoker<T> stickyInvoker = null;
+
+    public AbstractClusterInvoker(Directory<T> directory) {
+        this(directory, directory.getUrl());
+    }
+
+    public AbstractClusterInvoker(Directory<T> directory, URL url) {
+        if (directory == null) {
+            throw new IllegalArgumentException("service directory == null");
+        }
+
+        this.directory = directory;
+        //sticky: invoker.isAvailable() should always be checked before using when availablecheck is true.
+        this.availablecheck = url.getParameter(Constants.CLUSTER_AVAILABLE_CHECK_KEY, Constants.DEFAULT_CLUSTER_AVAILABLE_CHECK);
+    }
+
+    @Override
+    public Class<T> getInterface() {
+        return directory.getInterface();
+    }
+
+    @Override
+    public URL getUrl() {
+        return directory.getUrl();
+    }
+
+    @Override
+    public boolean isAvailable() {
+        Invoker<T> invoker = stickyInvoker;
+        if (invoker != null) {
+            return invoker.isAvailable();
+        }
+        return directory.isAvailable();
+    }
+
+    @Override
+    public void destroy() {
+        if (destroyed.compareAndSet(false, true)) {
+            directory.destroy();
+        }
+    }
+
+    /**
+     * Select a invoker using loadbalance policy.</br>
+     * a) Firstly, select an invoker using loadbalance. If this invoker is in previously selected list, or,
+     * if this invoker is unavailable, then continue step b (reselect), otherwise return the first selected invoker</br>
+     * <p>
+     * b) Reselection, the validation rule for reselection: selected > available. This rule guarantees that
+     * the selected invoker has the minimum chance to be one in the previously selected list, and also
+     * guarantees this invoker is available.
+     *
+     * @param loadbalance load balance policy
+     * @param invocation  invocation
+     * @param invokers    invoker candidates
+     * @param selected    exclude selected invokers or not
+     * @return the invoker which will final to do invoke.
+     * @throws RpcException
+     */
+    protected Invoker<T> select(LoadBalance loadbalance, Invocation invocation,
+        List<Invoker<T>> invokers, List<Invoker<T>> selected) throws RpcException {
+
+        if (CollectionUtils.isEmpty(invokers)) {
+            return null;
+        }
+        String methodName = invocation == null ? StringUtils.EMPTY : invocation.getMethodName();
+
+        boolean sticky = invokers.get(0).getUrl()
+            .getMethodParameter(methodName, Constants.CLUSTER_STICKY_KEY, Constants.DEFAULT_CLUSTER_STICKY);
+
+        //ignore overloaded method
+        if (stickyInvoker != null && !invokers.contains(stickyInvoker)) {
+            stickyInvoker = null;
+        }
+        //ignore concurrency problem
+        if (sticky && stickyInvoker != null && (selected == null || !selected.contains(stickyInvoker))) {
+            if (availablecheck && stickyInvoker.isAvailable()) {
+                return stickyInvoker;
+            }
+        }
+
+        Invoker<T> invoker = doSelect(loadbalance, invocation, invokers, selected);
+
+        if (sticky) {
+            stickyInvoker = invoker;
+        }
+        return invoker;
+    }
+
+    private Invoker<T> doSelect(LoadBalance loadbalance, Invocation invocation,
+        List<Invoker<T>> invokers, List<Invoker<T>> selected) throws RpcException {
+
+        if (CollectionUtils.isEmpty(invokers)) {
+            return null;
+        }
+        if (invokers.size() == 1) {
+            return invokers.get(0);
+        }
+        Invoker<T> invoker = loadbalance.select(invokers, getUrl(), invocation);
+
+        //If the `invoker` is in the  `selected` or invoker is unavailable && availablecheck is true, reselect.
+        if ((selected != null && selected.contains(invoker))
+                || (!invoker.isAvailable() && getUrl() != null && availablecheck)) {
+            try {
+                Invoker<T> rinvoker = reselect(loadbalance, invocation, invokers, selected, availablecheck);
+                if (rinvoker != null) {
+                    invoker = rinvoker;
+                } else {
+                    //Check the index of current selected invoker, if it's not the last one, choose the one at index+1.
+                    int index = invokers.indexOf(invoker);
+                    try {
+                        //Avoid collision
+                        invoker = invokers.get((index + 1) % invokers.size());
+                    } catch (Exception e) {
+                        logger.warn(e.getMessage() + " may because invokers list dynamic change, ignore.", e);
+                    }
+                }
+            } catch (Throwable t) {
+                logger.error("cluster reselect fail reason is :" + t.getMessage() + " if can not solve, you can set cluster.availablecheck=false in url", t);
+            }
+        }
+        return invoker;
+    }
+
+    /**
+     * Reselect, use invokers not in `selected` first, if all invokers are in `selected`,
+     * just pick an available one using loadbalance policy.
+     *
+     * @param loadbalance
+     * @param invocation
+     * @param invokers
+     * @param selected
+     * @return
+     * @throws RpcException
+     */
+    private Invoker<T> reselect(LoadBalance loadbalance, Invocation invocation,
+        List<Invoker<T>> invokers, List<Invoker<T>> selected, boolean availablecheck) throws RpcException {
+
+        //Allocating one in advance, this list is certain to be used.
+        List<Invoker<T>> reselectInvokers = new ArrayList<>(
+            invokers.size() > 1 ? (invokers.size() - 1) : invokers.size());
+
+        // First, try picking a invoker not in `selected`.
+        for (Invoker<T> invoker : invokers) {
+            if (availablecheck && !invoker.isAvailable()) {
+                continue;
+            }
+
+            if (selected == null || !selected.contains(invoker)) {
+                reselectInvokers.add(invoker);
+            }
+        }
+
+        if (!reselectInvokers.isEmpty()) {
+            return loadbalance.select(reselectInvokers, getUrl(), invocation);
+        }
+
+        // Just pick an available invoker using loadbalance policy
+        if (selected != null) {
+            for (Invoker<T> invoker : selected) {
+                if ((invoker.isAvailable()) // available first
+                        && !reselectInvokers.contains(invoker)) {
+                    reselectInvokers.add(invoker);
+                }
+            }
+        }
+        if (!reselectInvokers.isEmpty()) {
+            return loadbalance.select(reselectInvokers, getUrl(), invocation);
+        }
+
+        return null;
+    }
+
+    @Override
+    public Result invoke(final Invocation invocation) throws RpcException {
+        checkWhetherDestroyed();
+
+        // binding attachments into invocation.
+        Map<String, String> contextAttachments = RpcContext.getContext().getAttachments();
+        if (contextAttachments != null && contextAttachments.size() != 0) {
+            ((RpcInvocation) invocation).addAttachments(contextAttachments);
+        }
+
+        List<Invoker<T>> invokers = list(invocation);
+        LoadBalance loadbalance = initLoadBalance(invokers, invocation);
+        RpcUtils.attachInvocationIdIfAsync(getUrl(), invocation);
+        return doInvoke(invocation, invokers, loadbalance);
+    }
+
+    protected void checkWhetherDestroyed() {
+
+        if (destroyed.get()) {
+            throw new RpcException("Rpc cluster invoker for " + getInterface() + " on consumer " + NetUtils.getLocalHost()
+                    + " use dubbo version " + Version.getVersion()
+                    + " is now destroyed! Can not invoke any more.");
+        }
+    }
+
+    @Override
+    public String toString() {
+        return getInterface() + " -> " + getUrl().toString();
+    }
+
+    protected void checkInvokers(List<Invoker<T>> invokers, Invocation invocation) {
+        if (CollectionUtils.isEmpty(invokers)) {
+            throw new RpcException(RpcException.NO_INVOKER_AVAILABLE_AFTER_FILTER, "Failed to invoke the method "
+                    + invocation.getMethodName() + " in the service " + getInterface().getName()
+                    + ". No provider available for the service " + directory.getUrl().getServiceKey()
+                    + " from registry " + directory.getUrl().getAddress()
+                    + " on the consumer " + NetUtils.getLocalHost()
+                    + " using the dubbo version " + Version.getVersion()
+                    + ". Please check if the providers have been started and registered.");
+        }
+    }
+
+    protected abstract Result doInvoke(Invocation invocation, List<Invoker<T>> invokers,
+                                       LoadBalance loadbalance) throws RpcException;
+
+    protected List<Invoker<T>> list(Invocation invocation) throws RpcException {
+        return directory.list(invocation);
+    }
+
+    /**
+     * Init LoadBalance.
+     * <p>
+     * if invokers is not empty, init from the first invoke's url and invocation
+     * if invokes is empty, init a default LoadBalance(RandomLoadBalance)
+     * </p>
+     *
+     * @param invokers   invokers
+     * @param invocation invocation
+     * @return LoadBalance instance. if not need init, return null.
+     */
+    protected LoadBalance initLoadBalance(List<Invoker<T>> invokers, Invocation invocation) {
+        if (CollectionUtils.isNotEmpty(invokers)) {
+            return ExtensionLoader.getExtensionLoader(LoadBalance.class).getExtension(invokers.get(0).getUrl()
+                    .getMethodParameter(RpcUtils.getMethodName(invocation), Constants.LOADBALANCE_KEY, Constants.DEFAULT_LOADBALANCE));
+        } else {
+            return ExtensionLoader.getExtensionLoader(LoadBalance.class).getExtension(Constants.DEFAULT_LOADBALANCE);
+        }
+    }
+}